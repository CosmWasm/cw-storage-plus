use std::{any::type_name, convert::TryInto, marker::PhantomData};

<<<<<<< HEAD
use cosmwasm_std::{to_json_vec, StdError, StdResult, Storage};
=======
use cosmwasm_std::{from_slice, to_vec, StdError, StdResult, Storage};
>>>>>>> 98bd4f12
use serde::{de::DeserializeOwned, Serialize};

use crate::helpers::namespaces_with_key;

// metadata keys need to have different length than the position type (4 bytes) to prevent collisions
const TAIL_KEY: &[u8] = b"t";
const HEAD_KEY: &[u8] = b"h";

/// A deque stores multiple items at the given key. It provides efficient FIFO and LIFO access,
/// as well as direct index access.
///
/// It has a maximum capacity of `u32::MAX - 1`. Make sure to never exceed that number when using this type.
/// If you do, the methods won't work as intended anymore.
pub struct Deque<'a, T> {
    // prefix of the deque items
    namespace: &'a [u8],
    // see https://doc.rust-lang.org/std/marker/struct.PhantomData.html#unused-type-parameters for why this is needed
    item_type: PhantomData<T>,
}

impl<'a, T> Deque<'a, T> {
    pub const fn new(prefix: &'a str) -> Self {
        Self {
            namespace: prefix.as_bytes(),
            item_type: PhantomData,
        }
    }
}

impl<'a, T: Serialize + DeserializeOwned> Deque<'a, T> {
    /// Adds the given value to the end of the deque
    pub fn push_back(&self, storage: &mut dyn Storage, value: &T) -> StdResult<()> {
        // save value
        let pos = self.tail(storage)?;
        self.set_unchecked(storage, pos, value)?;
        // update tail
        self.set_tail(storage, pos.wrapping_add(1));

        Ok(())
    }

    /// Adds the given value to the front of the deque
    pub fn push_front(&self, storage: &mut dyn Storage, value: &T) -> StdResult<()> {
        // need to subtract first, because head potentially points to existing element
        let pos = self.head(storage)?.wrapping_sub(1);
        self.set_unchecked(storage, pos, value)?;
        // update head
        self.set_head(storage, pos);

        Ok(())
    }

    /// Removes the last element of the deque and returns it
    pub fn pop_back(&self, storage: &mut dyn Storage) -> StdResult<Option<T>> {
        // get position
        let pos = self.tail(storage)?.wrapping_sub(1);
        let value = self.get_unchecked(storage, pos)?;
        if value.is_some() {
            self.remove_unchecked(storage, pos);
            // only update tail if a value was popped
            self.set_tail(storage, pos);
        }
        Ok(value)
    }

    /// Removes the first element of the deque and returns it
    pub fn pop_front(&self, storage: &mut dyn Storage) -> StdResult<Option<T>> {
        // get position
        let pos = self.head(storage)?;
        let value = self.get_unchecked(storage, pos)?;
        if value.is_some() {
            self.remove_unchecked(storage, pos);
            // only update head if a value was popped
            self.set_head(storage, pos.wrapping_add(1));
        }
        Ok(value)
    }

    /// Returns the first element of the deque without removing it
    pub fn front(&self, storage: &dyn Storage) -> StdResult<Option<T>> {
        let pos = self.head(storage)?;
        self.get_unchecked(storage, pos)
    }

    /// Returns the last element of the deque without removing it
    pub fn back(&self, storage: &dyn Storage) -> StdResult<Option<T>> {
        let pos = self.tail(storage)?.wrapping_sub(1);
        self.get_unchecked(storage, pos)
    }

    /// Gets the length of the deque.
    #[allow(clippy::len_without_is_empty)]
    pub fn len(&self, storage: &dyn Storage) -> StdResult<u32> {
        Ok(calc_len(self.head(storage)?, self.tail(storage)?))
    }

    /// Returns `true` if the deque contains no elements.
    pub fn is_empty(&self, storage: &dyn Storage) -> StdResult<bool> {
        Ok(self.len(storage)? == 0)
    }

    /// Gets the head position from storage.
    ///
    /// Unless the deque is empty, this points to the first element.
    #[inline]
    fn head(&self, storage: &dyn Storage) -> StdResult<u32> {
        self.read_meta_key(storage, HEAD_KEY)
    }

    /// Gets the tail position from storage.
    ///
    /// This points to the first empty position after the last element.
    #[inline]
    fn tail(&self, storage: &dyn Storage) -> StdResult<u32> {
        self.read_meta_key(storage, TAIL_KEY)
    }

    #[inline]
    fn set_head(&self, storage: &mut dyn Storage, value: u32) {
        self.set_meta_key(storage, HEAD_KEY, value);
    }

    #[inline]
    fn set_tail(&self, storage: &mut dyn Storage, value: u32) {
        self.set_meta_key(storage, TAIL_KEY, value);
    }

    /// Helper method for `tail` and `head` methods to handle reading the value from storage
    fn read_meta_key(&self, storage: &dyn Storage, key: &[u8]) -> StdResult<u32> {
        let full_key = namespaces_with_key(&[self.namespace], key);
        storage
            .get(&full_key)
            .map(|vec| {
                Ok(u32::from_be_bytes(
                    vec.as_slice()
                        .try_into()
                        .map_err(|e| StdError::parse_err("u32", e))?,
                ))
            })
            .unwrap_or(Ok(0))
    }

    /// Helper method for `set_tail` and `set_head` methods to write to storage
    #[inline]
    fn set_meta_key(&self, storage: &mut dyn Storage, key: &[u8], value: u32) {
        let full_key = namespaces_with_key(&[self.namespace], key);
        storage.set(&full_key, &value.to_be_bytes());
    }

    /// Returns the value at the given position in the queue or `None` if the index is out of bounds
    pub fn get(&self, storage: &dyn Storage, pos: u32) -> StdResult<Option<T>> {
        let head = self.head(storage)?;
        let tail = self.tail(storage)?;

        if pos >= calc_len(head, tail) {
            // out of bounds
            return Ok(None);
        }

        let pos = head.wrapping_add(pos);
        self.get_unchecked(storage, pos)
            .and_then(|v| v.ok_or_else(|| StdError::not_found(format!("deque position {}", pos))))
            .map(Some)
    }

    /// Tries to get the value at the given position
    /// Used internally
    fn get_unchecked(&self, storage: &dyn Storage, pos: u32) -> StdResult<Option<T>> {
        let prefixed_key = namespaces_with_key(&[self.namespace], &pos.to_be_bytes());
        let value = storage.get(&prefixed_key);
        value.map(|v| from_slice(&v)).transpose()
    }

    /// Removes the value at the given position
    /// Used internally
    fn remove_unchecked(&self, storage: &mut dyn Storage, pos: u32) {
        let prefixed_key = namespaces_with_key(&[self.namespace], &pos.to_be_bytes());
        storage.remove(&prefixed_key);
    }

    /// Tries to set the value at the given position
    /// Used internally when pushing
    fn set_unchecked(&self, storage: &mut dyn Storage, pos: u32, value: &T) -> StdResult<()> {
        let prefixed_key = namespaces_with_key(&[self.namespace], &pos.to_be_bytes());
        storage.set(&prefixed_key, &to_json_vec(value)?);

        Ok(())
    }
}

// used internally to avoid additional storage loads
#[inline]
fn calc_len(head: u32, tail: u32) -> u32 {
    tail.wrapping_sub(head)
}

impl<'a, T: Serialize + DeserializeOwned> Deque<'a, T> {
    pub fn iter(&self, storage: &'a dyn Storage) -> StdResult<DequeIter<T>> {
        Ok(DequeIter {
            deque: self,
            storage,
            start: self.head(storage)?,
            end: self.tail(storage)?,
        })
    }
}

pub struct DequeIter<'a, T>
where
    T: Serialize + DeserializeOwned,
{
    deque: &'a Deque<'a, T>,
    storage: &'a dyn Storage,
    start: u32,
    end: u32,
}

impl<'a, T> Iterator for DequeIter<'a, T>
where
    T: Serialize + DeserializeOwned,
{
    type Item = StdResult<T>;

    fn next(&mut self) -> Option<Self::Item> {
        if self.start == self.end {
            return None;
        }

        let item = self
            .deque
            .get_unchecked(self.storage, self.start)
            .and_then(|item| item.ok_or_else(|| StdError::not_found(type_name::<T>())));
        self.start = self.start.wrapping_add(1);

        Some(item)
    }

    fn size_hint(&self) -> (usize, Option<usize>) {
        let len = calc_len(self.start, self.end) as usize;
        (len, Some(len))
    }

    // The default implementation calls `next` repeatedly, which is very costly in our case.
    // It is used when skipping over items, so this allows cheap skipping.
    //
    // Once `advance_by` is stabilized, we can implement that instead (`nth` calls it internally).
    fn nth(&mut self, n: usize) -> Option<Self::Item> {
        // make sure that we don't skip past the end
        if calc_len(self.start, self.end) < n as u32 {
            // mark as empty
            self.start = self.end;
        } else {
            self.start = self.start.wrapping_add(n as u32);
        }
        self.next()
    }
}

impl<'a, T> DoubleEndedIterator for DequeIter<'a, T>
where
    T: Serialize + DeserializeOwned,
{
    fn next_back(&mut self) -> Option<Self::Item> {
        if self.start == self.end {
            return None;
        }

        let item = self
            .deque
            .get_unchecked(self.storage, self.end.wrapping_sub(1)) // end points to position after last element
            .and_then(|item| item.ok_or_else(|| StdError::not_found(type_name::<T>())));
        self.end = self.end.wrapping_sub(1);

        Some(item)
    }

    // see [`DequeIter::nth`]
    fn nth_back(&mut self, n: usize) -> Option<Self::Item> {
        // make sure that we don't skip past the start
        if calc_len(self.start, self.end) < n as u32 {
            // mark as empty
            self.end = self.start;
        } else {
            self.end = self.end.wrapping_sub(n as u32);
        }
        self.next_back()
    }
}
#[cfg(test)]
mod tests {
    use crate::deque::Deque;

    use cosmwasm_std::testing::MockStorage;
    use cosmwasm_std::{StdError, StdResult};
    use serde::{Deserialize, Serialize};

    #[test]
    fn push_and_pop() {
        const PEOPLE: Deque<String> = Deque::new("people");
        let mut store = MockStorage::new();

        // push some entries
        PEOPLE.push_back(&mut store, &"jack".to_owned()).unwrap();
        PEOPLE.push_back(&mut store, &"john".to_owned()).unwrap();
        PEOPLE.push_back(&mut store, &"joanne".to_owned()).unwrap();

        // pop them, should be in correct order
        assert_eq!("jack", PEOPLE.pop_front(&mut store).unwrap().unwrap());
        assert_eq!("john", PEOPLE.pop_front(&mut store).unwrap().unwrap());

        // push again in-between
        PEOPLE.push_back(&mut store, &"jason".to_owned()).unwrap();

        // pop last person from first batch
        assert_eq!("joanne", PEOPLE.pop_front(&mut store).unwrap().unwrap());

        // pop the entry pushed in-between
        assert_eq!("jason", PEOPLE.pop_front(&mut store).unwrap().unwrap());

        // nothing after that
        assert_eq!(None, PEOPLE.pop_front(&mut store).unwrap());

        // now push to the front
        PEOPLE.push_front(&mut store, &"pascal".to_owned()).unwrap();
        PEOPLE.push_front(&mut store, &"peter".to_owned()).unwrap();
        PEOPLE.push_front(&mut store, &"paul".to_owned()).unwrap();

        assert_eq!("pascal", PEOPLE.pop_back(&mut store).unwrap().unwrap());
        assert_eq!("paul", PEOPLE.pop_front(&mut store).unwrap().unwrap());
        assert_eq!("peter", PEOPLE.pop_back(&mut store).unwrap().unwrap());
    }

    #[test]
    fn length() {
        let deque: Deque<u32> = Deque::new("test");
        let mut store = MockStorage::new();

        assert_eq!(deque.len(&store).unwrap(), 0);
        assert!(deque.is_empty(&store).unwrap());

        // push some entries
        deque.push_front(&mut store, &1234).unwrap();
        deque.push_back(&mut store, &2345).unwrap();
        deque.push_front(&mut store, &3456).unwrap();
        deque.push_back(&mut store, &4567).unwrap();
        assert_eq!(deque.len(&store).unwrap(), 4);
        assert!(!deque.is_empty(&store).unwrap());

        // pop some
        deque.pop_front(&mut store).unwrap();
        deque.pop_back(&mut store).unwrap();
        deque.pop_front(&mut store).unwrap();
        assert_eq!(deque.len(&store).unwrap(), 1);
        assert!(!deque.is_empty(&store).unwrap());

        // pop the last one
        deque.pop_front(&mut store).unwrap();
        assert_eq!(deque.len(&store).unwrap(), 0);
        assert!(deque.is_empty(&store).unwrap());

        // should stay 0 after that
        assert_eq!(deque.pop_back(&mut store).unwrap(), None);
        assert_eq!(
            deque.len(&store).unwrap(),
            0,
            "popping from empty deque should keep length 0"
        );
        assert!(deque.is_empty(&store).unwrap());
    }

    #[test]
    fn iterator() {
        let deque: Deque<u32> = Deque::new("test");
        let mut store = MockStorage::new();

        // push some items
        deque.push_back(&mut store, &1).unwrap();
        deque.push_back(&mut store, &2).unwrap();
        deque.push_back(&mut store, &3).unwrap();
        deque.push_back(&mut store, &4).unwrap();

        let items: StdResult<Vec<_>> = deque.iter(&store).unwrap().collect();
        assert_eq!(items.unwrap(), [1, 2, 3, 4]);

        // nth should work correctly
        let mut iter = deque.iter(&store).unwrap();
        assert_eq!(iter.nth(6), None);
        assert_eq!(iter.start, iter.end, "iter should detect skipping too far");
        assert_eq!(iter.next(), None);

        let mut iter = deque.iter(&store).unwrap();
        assert_eq!(iter.nth(1).unwrap().unwrap(), 2);
        assert_eq!(iter.next().unwrap().unwrap(), 3);
    }

    #[test]
    fn reverse_iterator() {
        let deque: Deque<u32> = Deque::new("test");
        let mut store = MockStorage::new();

        // push some items
        deque.push_back(&mut store, &1).unwrap();
        deque.push_back(&mut store, &2).unwrap();
        deque.push_back(&mut store, &3).unwrap();
        deque.push_back(&mut store, &4).unwrap();

        let items: StdResult<Vec<_>> = deque.iter(&store).unwrap().rev().collect();
        assert_eq!(items.unwrap(), [4, 3, 2, 1]);

        // nth should work correctly
        let mut iter = deque.iter(&store).unwrap();
        assert_eq!(iter.nth_back(6), None);
        assert_eq!(iter.start, iter.end, "iter should detect skipping too far");
        assert_eq!(iter.next_back(), None);

        let mut iter = deque.iter(&store).unwrap().rev();
        assert_eq!(iter.nth(1).unwrap().unwrap(), 3);
        assert_eq!(iter.next().unwrap().unwrap(), 2);

        // mixed
        let mut iter = deque.iter(&store).unwrap();
        assert_eq!(iter.next().unwrap().unwrap(), 1);
        assert_eq!(iter.next_back().unwrap().unwrap(), 4);
        assert_eq!(iter.next_back().unwrap().unwrap(), 3);
        assert_eq!(iter.next().unwrap().unwrap(), 2);
        assert_eq!(iter.next(), None);
        assert_eq!(iter.next_back(), None);
    }

    #[test]
    fn wrapping() {
        let deque: Deque<u32> = Deque::new("test");
        let mut store = MockStorage::new();

        // simulate deque that was pushed and popped `u32::MAX` times
        deque.set_head(&mut store, u32::MAX);
        deque.set_tail(&mut store, u32::MAX);

        // should be empty
        assert_eq!(deque.pop_front(&mut store).unwrap(), None);
        assert_eq!(deque.len(&store).unwrap(), 0);

        // pushing should still work
        deque.push_back(&mut store, &1).unwrap();
        assert_eq!(
            deque.len(&store).unwrap(),
            1,
            "length should calculate correctly, even when wrapping"
        );
        assert_eq!(
            deque.pop_front(&mut store).unwrap(),
            Some(1),
            "popping should work, even when wrapping"
        );
    }

    #[test]
    fn wrapping_iterator() {
        let deque: Deque<u32> = Deque::new("test");
        let mut store = MockStorage::new();

        deque.set_head(&mut store, u32::MAX);
        deque.set_tail(&mut store, u32::MAX);

        deque.push_back(&mut store, &1).unwrap();
        deque.push_back(&mut store, &2).unwrap();
        deque.push_back(&mut store, &3).unwrap();
        deque.push_back(&mut store, &4).unwrap();
        deque.push_back(&mut store, &5).unwrap();

        let mut iter = deque.iter(&store).unwrap();
        assert_eq!(iter.next().unwrap().unwrap(), 1);
        assert_eq!(iter.next().unwrap().unwrap(), 2);
        assert_eq!(iter.next_back().unwrap().unwrap(), 5);
        assert_eq!(iter.nth(1).unwrap().unwrap(), 4);
        assert_eq!(iter.nth(1), None);
        assert_eq!(iter.start, iter.end);
    }

    #[test]
    fn front_back() {
        let deque: Deque<u64> = Deque::new("test");
        let mut store = MockStorage::new();

        assert_eq!(deque.back(&store).unwrap(), None);
        deque.push_back(&mut store, &1).unwrap();
        assert_eq!(deque.back(&store).unwrap(), Some(1));
        assert_eq!(deque.front(&store).unwrap(), Some(1));
        deque.push_back(&mut store, &2).unwrap();
        assert_eq!(deque.back(&store).unwrap(), Some(2));
        assert_eq!(deque.front(&store).unwrap(), Some(1));
        deque.push_front(&mut store, &3).unwrap();
        assert_eq!(deque.back(&store).unwrap(), Some(2));
        assert_eq!(deque.front(&store).unwrap(), Some(3));
    }

    #[derive(Serialize, Deserialize, PartialEq, Debug, Clone)]
    struct Data {
        pub name: String,
        pub age: i32,
    }

    const DATA: Deque<Data> = Deque::new("data");

    #[test]
    fn readme_works() -> StdResult<()> {
        let mut store = MockStorage::new();

        // read methods return a wrapped Option<T>, so None if the deque is empty
        let empty = DATA.front(&store)?;
        assert_eq!(None, empty);

        // some example entries
        let p1 = Data {
            name: "admin".to_string(),
            age: 1234,
        };
        let p2 = Data {
            name: "user".to_string(),
            age: 123,
        };

        // use it like a queue by pushing and popping at opposite ends
        DATA.push_back(&mut store, &p1)?;
        DATA.push_back(&mut store, &p2)?;

        let admin = DATA.pop_front(&mut store)?;
        assert_eq!(admin.as_ref(), Some(&p1));
        let user = DATA.pop_front(&mut store)?;
        assert_eq!(user.as_ref(), Some(&p2));

        // or push and pop at the same end to use it as a stack
        DATA.push_back(&mut store, &p1)?;
        DATA.push_back(&mut store, &p2)?;

        let user = DATA.pop_back(&mut store)?;
        assert_eq!(user.as_ref(), Some(&p2));
        let admin = DATA.pop_back(&mut store)?;
        assert_eq!(admin.as_ref(), Some(&p1));

        // you can also iterate over it
        DATA.push_front(&mut store, &p1)?;
        DATA.push_front(&mut store, &p2)?;

        let all: StdResult<Vec<_>> = DATA.iter(&store)?.collect();
        assert_eq!(all?, [p2.clone(), p1.clone()]);

        // or access an index directly
        assert_eq!(DATA.get(&store, 0)?, Some(p2));
        assert_eq!(DATA.get(&store, 1)?, Some(p1));
        assert_eq!(DATA.get(&store, 3)?, None);

        Ok(())
    }

    #[test]
    fn iterator_errors_when_item_missing() {
        let mut store = MockStorage::new();

        let deque = Deque::new("error_test");

        deque.push_back(&mut store, &1u32).unwrap();
        // manually remove it
        deque.remove_unchecked(&mut store, 0);

        let mut iter = deque.iter(&store).unwrap();

        assert!(
            matches!(iter.next(), Some(Err(StdError::NotFound { .. }))),
            "iterator should error when item is missing"
        );

        let mut iter = deque.iter(&store).unwrap().rev();

        assert!(
            matches!(iter.next(), Some(Err(StdError::NotFound { .. }))),
            "reverse iterator should error when item is missing"
        );
    }

    #[test]
    fn get() {
        let mut store = MockStorage::new();

        let deque = Deque::new("test");

        deque.push_back(&mut store, &1u32).unwrap();
        deque.push_back(&mut store, &2).unwrap();

        assert_eq!(deque.get(&store, 0).unwrap(), Some(1));
        assert_eq!(deque.get(&store, 1).unwrap(), Some(2));
        assert_eq!(
            deque.get(&store, 2).unwrap(),
            None,
            "out of bounds access should return None"
        );

        // manually remove storage item
        deque.remove_unchecked(&mut store, 1);

        assert!(
            matches!(deque.get(&store, 1), Err(StdError::NotFound { .. })),
            "missing deque item should error"
        );

        // start fresh
        let deque = Deque::new("test2");

        deque.push_back(&mut store, &0u32).unwrap();
        deque.push_back(&mut store, &1).unwrap();
        // push to front to move the head index
        deque.push_front(&mut store, &u32::MAX).unwrap();
        deque.push_front(&mut store, &(u32::MAX - 1)).unwrap();

        assert_eq!(deque.get(&store, 0).unwrap().unwrap(), u32::MAX - 1);
        assert_eq!(deque.get(&store, 1).unwrap().unwrap(), u32::MAX);
        assert_eq!(deque.get(&store, 2).unwrap().unwrap(), 0);
        assert_eq!(deque.get(&store, 3).unwrap().unwrap(), 1);
        assert_eq!(
            deque.get(&store, 5).unwrap(),
            None,
            "out of bounds access should return None"
        );
    }
}<|MERGE_RESOLUTION|>--- conflicted
+++ resolved
@@ -1,10 +1,6 @@
 use std::{any::type_name, convert::TryInto, marker::PhantomData};
 
-<<<<<<< HEAD
-use cosmwasm_std::{to_json_vec, StdError, StdResult, Storage};
-=======
-use cosmwasm_std::{from_slice, to_vec, StdError, StdResult, Storage};
->>>>>>> 98bd4f12
+use cosmwasm_std::{from_json, to_json_vec, StdError, StdResult, Storage};
 use serde::{de::DeserializeOwned, Serialize};
 
 use crate::helpers::namespaces_with_key;
@@ -175,7 +171,7 @@
     fn get_unchecked(&self, storage: &dyn Storage, pos: u32) -> StdResult<Option<T>> {
         let prefixed_key = namespaces_with_key(&[self.namespace], &pos.to_be_bytes());
         let value = storage.get(&prefixed_key);
-        value.map(|v| from_slice(&v)).transpose()
+        value.map(|v| from_json(v)).transpose()
     }
 
     /// Removes the value at the given position
