--- conflicted
+++ resolved
@@ -23,11 +23,7 @@
 bench = false
 
 [dependencies]
-<<<<<<< HEAD
 cosmwasm-std = { version = "1.5.0", default-features = false }
-=======
-cosmwasm-std = { version = "1.3.3", default-features = false }
->>>>>>> 98bd4f12
 schemars = "0.8.3"
 serde = { version = "1.0", default-features = false, features = ["derive"] }
 cw-storage-macro = { version = "1.2.0", optional = true, path = "macros" }
